"""
Bounding box related utility functions
"""
import sys

import numpy as np

import torch
import torch.nn.functional as F
import opencood.utils.common_utils as common_utils
from opencood.utils.transformation_utils import x1_to_x2


def corner_to_center(corner3d, order='lwh'):
    """
    Convert 8 corners to x, y, z, dx, dy, dz, yaw.

    Parameters
    ----------
    corner3d : np.ndarray
        (N, 8, 3)

    order : str
        'lwh' or 'hwl'

    Returns
    -------
    box3d : np.ndarray
        (N, 7)
    """
    assert corner3d.ndim == 3
    batch_size = corner3d.shape[0]

    xyz = np.mean(corner3d[:, [0, 3, 5, 6], :], axis=1)
    h = abs(np.mean(corner3d[:, 4:, 2] - corner3d[:, :4, 2], axis=1,
                    keepdims=True))
    l = (np.sqrt(np.sum((corner3d[:, 0, [0, 1]] - corner3d[:, 3, [0, 1]]) ** 2,
                        axis=1, keepdims=True)) +
         np.sqrt(np.sum((corner3d[:, 2, [0, 1]] - corner3d[:, 1, [0, 1]]) ** 2,
                        axis=1, keepdims=True)) +
         np.sqrt(np.sum((corner3d[:, 4, [0, 1]] - corner3d[:, 7, [0, 1]]) ** 2,
                        axis=1, keepdims=True)) +
         np.sqrt(np.sum((corner3d[:, 5, [0, 1]] - corner3d[:, 6, [0, 1]]) ** 2,
                        axis=1, keepdims=True))) / 4

    w = (np.sqrt(
        np.sum((corner3d[:, 0, [0, 1]] - corner3d[:, 1, [0, 1]]) ** 2, axis=1,
               keepdims=True)) +
         np.sqrt(np.sum((corner3d[:, 2, [0, 1]] - corner3d[:, 3, [0, 1]]) ** 2,
                        axis=1, keepdims=True)) +
         np.sqrt(np.sum((corner3d[:, 4, [0, 1]] - corner3d[:, 5, [0, 1]]) ** 2,
                        axis=1, keepdims=True)) +
         np.sqrt(np.sum((corner3d[:, 6, [0, 1]] - corner3d[:, 7, [0, 1]]) ** 2,
                        axis=1, keepdims=True))) / 4

    theta = (np.arctan2(corner3d[:, 1, 1] - corner3d[:, 2, 1],
                        corner3d[:, 1, 0] - corner3d[:, 2, 0]) +
             np.arctan2(corner3d[:, 0, 1] - corner3d[:, 3, 1],
                        corner3d[:, 0, 0] - corner3d[:, 3, 0]) +
             np.arctan2(corner3d[:, 5, 1] - corner3d[:, 6, 1],
                        corner3d[:, 5, 0] - corner3d[:, 6, 0]) +
             np.arctan2(corner3d[:, 4, 1] - corner3d[:, 7, 1],
                        corner3d[:, 4, 0] - corner3d[:, 7, 0]))[:,
            np.newaxis] / 4

    if order == 'lwh':
        return np.concatenate([xyz, l, w, h, theta], axis=1).reshape(
            batch_size, 7)
    elif order == 'hwl':
        return np.concatenate([xyz, h, w, l, theta], axis=1).reshape(
            batch_size, 7)
    else:
        sys.exit('Unknown order')


def boxes_to_corners2d(boxes3d, order):
    """
      0 -------- 1
      |          |
      |          |
      |          |
      3 -------- 2
    Parameters
    __________
    boxes3d: np.ndarray or torch.Tensor
        (N, 7) [x, y, z, dx, dy, dz, heading], (x, y, z) is the box center.

    order : str
        'lwh' or 'hwl'

    Returns:
        corners2d: np.ndarray or torch.Tensor
        (N, 4, 3), the 4 corners of the bounding box.

    """
    corners3d = boxes_to_corners_3d(boxes3d, order)
    corners2d = corners3d[:, :4, :]
    return corners2d


def boxes2d_to_corners2d(boxes2d, order="lwh"):
    """
      0 -------- 1
      |          |
      |          |
      |          |
      3 -------- 2
    Parameters
    __________
    boxes2d: np.ndarray or torch.Tensor
        (..., 5) [x, y, dx, dy, heading], (x, y) is the box center.

    order : str
        'lwh' or 'hwl'

    Returns:
        corners2d: np.ndarray or torch.Tensor
        (..., 4, 2), the 4 corners of the bounding box.

    """
    assert order == "lwh", \
        "boxes2d_to_corners_2d only supports lwh order for now."
    boxes2d, is_numpy = common_utils.check_numpy_to_torch(boxes2d)
    template = boxes2d.new_tensor((
        [1, -1], [1, 1], [-1, 1], [-1, -1]
    )) / 2
    input_shape = boxes2d.shape
    boxes2d = boxes2d.view(-1, 5)
    corners2d = boxes2d[:, None, 2:4].repeat(1, 4, 1) * template[None, :, :]
    corners2d = common_utils.rotate_points_along_z_2d(corners2d.view(-1, 2),
                                                      boxes2d[:,
                                                      4].repeat_interleave(
                                                          4)).view(-1, 4,
                                                                   2)
    corners2d += boxes2d[:, None, 0:2]
    corners2d = corners2d.view(*(input_shape[:-1]), 4, 2)
    return corners2d


def boxes_to_corners_3d(boxes3d, order):
    """
        4 -------- 5
       /|         /|
      7 -------- 6 .
      | |        | |
      . 0 -------- 1
      |/         |/
      3 -------- 2
    Parameters
    __________
    boxes3d: np.ndarray or torch.Tensor
        (N, 7) [x, y, z, dx, dy, dz, heading], (x, y, z) is the box center.

    order : str
        'lwh' or 'hwl'

    Returns:
        corners3d: np.ndarray or torch.Tensor
        (N, 8, 3), the 8 corners of the bounding box.

    """
    # ^ z
    # |
    # |
    # | . x
    # |/
    # +-------> y

    boxes3d, is_numpy = common_utils.check_numpy_to_torch(boxes3d)
    boxes3d_ = boxes3d

    if order == 'hwl':
        boxes3d_ = boxes3d[:, [0, 1, 2, 5, 4, 3, 6]]
<<<<<<< HEAD
=======
    elif order== 'lwh':
        boxes3d_ = boxes3d
>>>>>>> 6a46b176

    template = boxes3d_.new_tensor((
        [1, -1, -1], [1, 1, -1], [-1, 1, -1], [-1, -1, -1],
        [1, -1, 1], [1, 1, 1], [-1, 1, 1], [-1, -1, 1],
    )) / 2

    corners3d = boxes3d_[:, None, 3:6].repeat(1, 8, 1) * template[None, :, :]
    corners3d = common_utils.rotate_points_along_z(corners3d.view(-1, 8, 3),
                                                   boxes3d_[:, 6]).view(-1, 8,
<<<<<<< HEAD
                                                                        3)
=======
                                                                       3)
>>>>>>> 6a46b176
    corners3d += boxes3d_[:, None, 0:3]

    return corners3d.numpy() if is_numpy else corners3d



def box3d_to_2d(box3d):
    """
    Convert 3D bounding box to 2D.

    Parameters
    ----------
    box3d : np.ndarray
        (n, 8, 3)

    Returns
    -------
    box2d : np.ndarray
        (n, 4, 2), project 3d to 2d.
    """
    box2d = box3d[:, :4, :2]
    return box2d


def corner2d_to_standup_box(box2d):
    """
    Find the minmaxx, minmaxy for each 2d box. (N, 4, 2) -> (N, 4)
    x1, y1, x2, y2

    Parameters
    ----------
    box2d : np.ndarray
        (n, 4, 2), four corners of the 2d bounding box.

    Returns
    -------
    standup_box2d : np.ndarray
        (n, 4)
    """
    N = box2d.shape[0]
    standup_boxes2d = np.zeros((N, 4))

    standup_boxes2d[:, 0] = np.min(box2d[:, :, 0], axis=1)
    standup_boxes2d[:, 1] = np.min(box2d[:, :, 1], axis=1)
    standup_boxes2d[:, 2] = np.max(box2d[:, :, 0], axis=1)
    standup_boxes2d[:, 3] = np.max(box2d[:, :, 1], axis=1)

    return standup_boxes2d


def corner_to_standup_box_torch(box_corner):
    """
    Find the minmax x and y for each bounding box.

    Parameters
    ----------
    box_corner : torch.Tensor
        Shape: (N, 8, 3) or (N, 4)

    Returns
    -------
    standup_box2d : torch.Tensor
        (n, 4)
    """
    N = box_corner.shape[0]
    standup_boxes2d = torch.zeros((N, 4))

    standup_boxes2d = standup_boxes2d.to(box_corner.device)

    standup_boxes2d[:, 0] = torch.min(box_corner[:, :, 0], dim=1).values
    standup_boxes2d[:, 1] = torch.min(box_corner[:, :, 1], dim=1).values
    standup_boxes2d[:, 2] = torch.max(box_corner[:, :, 0], dim=1).values
    standup_boxes2d[:, 3] = torch.max(box_corner[:, :, 1], dim=1).values

    return standup_boxes2d


def project_box3d(box3d, transformation_matrix):
    """
    Project the 3d bounding box to another coordinate system based on the
    transfomration matrix.

    Parameters
    ----------
    box3d : torch.Tensor or np.ndarray
        3D bounding box, (N, 8, 3)

    transformation_matrix : torch.Tensor or np.ndarray
        Transformation matrix, (4, 4)

    Returns
    -------
    projected_box3d : torch.Tensor
        The projected bounding box, (N, 8, 3)
    """
    assert transformation_matrix.shape == (4, 4)
    box3d, is_numpy = \
        common_utils.check_numpy_to_torch(box3d)
    transformation_matrix, _ = \
        common_utils.check_numpy_to_torch(transformation_matrix)

    # (N, 3, 8)
    box3d_corner = box3d.transpose(1, 2)
    # (N, 1, 8)
    torch_ones = torch.ones((box3d_corner.shape[0], 1, 8))
    torch_ones = torch_ones.to(box3d_corner.device)
    # (N, 4, 8)
    box3d_corner = torch.cat((box3d_corner, torch_ones),
                             dim=1)
    # (N, 4, 8)
    projected_box3d = torch.matmul(transformation_matrix,
                                   box3d_corner)
    # (N, 8, 3)
    projected_box3d = projected_box3d[:, :3, :].transpose(1, 2)

    return projected_box3d if not is_numpy else projected_box3d.numpy()


def project_points_by_matrix_torch(points, transformation_matrix):
    """
    Project the points to another coordinate system based on the
    transfomration matrix.

    Parameters
    ----------
    points : torch.Tensor
        3D points, (N, 3)

    transformation_matrix : torch.Tensor
        Transformation matrix, (4, 4)

    Returns
    -------
    projected_points : torch.Tensor
        The projected points, (N, 3)
    """
    # convert to homogeneous  coordinates via padding 1 at the last dimension.
    # (N, 4)
    points_homogeneous = F.pad(points, (0, 1), mode="constant", value=1)
    # (N, 4)
    projected_points = torch.einsum("ik, jk->ij", points_homogeneous,
                                    transformation_matrix)
    return projected_points[:, :3]


def get_mask_for_boxes_within_range_torch(boxes):
    """
    Generate mask to remove the bounding boxes
    outside the range.

    Parameters
    ----------
    boxes : torch.Tensor
        Groundtruth bbx, shape: N,8,3 or N,4,2
    Returns
    -------
    mask: torch.Tensor
        The mask for bounding box -- True means the
        bbx is within the range and False means the
        bbx is outside the range.
    """
    from opencood.data_utils.datasets import GT_RANGE

    # mask out the gt bounding box out fixed range (-140, -40, -3, 140, 40 1)
    device = boxes.device
    boundary_lower_range = \
        torch.Tensor(GT_RANGE[:2]).reshape(1, 1, -1).to(device)
    boundary_higher_range = \
        torch.Tensor(GT_RANGE[3:5]).reshape(1, 1, -1).to(device)

    mask = torch.all(
        torch.all(boxes[:, :, :2] >= boundary_lower_range,
                  dim=-1) & \
        torch.all(boxes[:, :, :2] <= boundary_higher_range,
                  dim=-1), dim=-1)

    return mask


def mask_boxes_outside_range_numpy(boxes, limit_range, order,
                                   min_num_corners=8):
    """
    Parameters
    ----------
    boxes: np.ndarray
        (N, 7) [x, y, z, dx, dy, dz, heading], (x, y, z) is the box center

    limit_range: list
        [minx, miny, minz, maxx, maxy, maxz]

    min_num_corners: int
        The required minimum number of corners to be considered as in range.

    order : str
        'lwh' or 'hwl'

    Returns
    -------
    boxes: np.ndarray
        The filtered boxes.
    """
    assert boxes.shape[1] == 8 or boxes.shape[1] == 7

    new_boxes = boxes.copy()
    if boxes.shape[1] == 7:
        new_boxes = boxes_to_corners_3d(new_boxes, order)

    mask = ((new_boxes >= limit_range[0:3]) &
            (new_boxes <= limit_range[3:6])).all(axis=2)
    mask = mask.sum(axis=1) >= min_num_corners  # (N)

    return boxes[mask]


def create_bbx(extent):
    """
    Create bounding box with 8 corners under obstacle vehicle reference.

    Parameters
    ----------
    extent : list
        Width, height, length of the bbx.

    Returns
    -------
    bbx : np.array
        The bounding box with 8 corners, shape: (8, 3)
    """

    bbx = np.array([[extent[0], -extent[1], -extent[2]],
                    [extent[0], extent[1], -extent[2]],
                    [-extent[0], extent[1], -extent[2]],
                    [-extent[0], -extent[1], -extent[2]],
                    [extent[0], -extent[1], extent[2]],
                    [extent[0], extent[1], extent[2]],
                    [-extent[0], extent[1], extent[2]],
                    [-extent[0], -extent[1], extent[2]]])

    return bbx


def project_world_objects(object_dict,
                          output_dict,
                          lidar_pose,
                          lidar_range,
                          order):
    """
    Project the objects under world coordinates into another coordinate
    based on the provided extrinsic.

    Parameters
    ----------
    object_dict : dict
        The dictionary contains all objects surrounding a certain cav.

    output_dict : dict
        key: object id, value: object bbx (xyzlwhyaw).

    lidar_pose : list
        (6, ), lidar pose under world coordinate, [x, y, z, roll, yaw, pitch].

    lidar_range : list
         [minx, miny, minz, maxx, maxy, maxz]

    order : str
        'lwh' or 'hwl'
    """
    for object_id, object_content in object_dict.items():
        location = object_content['location']
        rotation = object_content['angle']
        center = object_content['center']
        extent = object_content['extent']

        object_pose = [location[0] + center[0],
                       location[1] + center[1],
                       location[2] + center[2],
                       rotation[0], rotation[1], rotation[2]]
        object2lidar = x1_to_x2(object_pose, lidar_pose)

        # shape (3, 8)
        bbx = create_bbx(extent).T
        # bounding box under ego coordinate shape (4, 8)
        bbx = np.r_[bbx, [np.ones(bbx.shape[1])]]

        # project the 8 corners to world coordinate
        bbx_lidar = np.dot(object2lidar, bbx).T
        bbx_lidar = np.expand_dims(bbx_lidar[:, :3], 0)
        bbx_lidar = corner_to_center(bbx_lidar, order=order)
        bbx_lidar = mask_boxes_outside_range_numpy(bbx_lidar,
                                                   lidar_range,
                                                   order)

        if bbx_lidar.shape[0] > 0:
            output_dict.update({object_id: bbx_lidar})


def get_points_in_rotated_box(p, box_corner):
    """
    Get points within a rotated bounding box (2D version).

    Parameters
    ----------
    p : numpy.array
        Points to be tested with shape (N, 2).
    box_corner : numpy.array
        Corners of bounding box with shape (4, 2).

    Returns
    -------
    p_in_box : numpy.array
        Points within the box.

    """
    edge1 = box_corner[1, :] - box_corner[0, :]
    edge2 = box_corner[3, :] - box_corner[0, :]
    p_rel = p - box_corner[0, :].reshape(1, -1)

    l1 = get_projection_length_for_vector_projection(p_rel, edge1)
    l2 = get_projection_length_for_vector_projection(p_rel, edge2)
    # A point is within the box, if and only after projecting the
    # point onto the two edges s.t. p_rel = [edge1, edge2] @ [l1, l2]^T,
    # we have 0<=l1<=1 and 0<=l2<=1.
    mask = np.logical_and(l1 >= 0, l1 <= 1)
    mask = np.logical_and(mask, l2 >= 0)
    mask = np.logical_and(mask, l2 <= 1)
    p_in_box = p[mask, :]
    return p_in_box


def get_points_in_rotated_box_3d(p, box_corner):
    """
    Get points within a rotated bounding box (3D version).

    Parameters
    ----------
    p : numpy.array
        Points to be tested with shape (N, 3).
    box_corner : numpy.array
        Corners of bounding box with shape (8, 3).

    Returns
    -------
    p_in_box : numpy.array
        Points within the box.

    """
    edge1 = box_corner[1, :] - box_corner[0, :]
    edge2 = box_corner[3, :] - box_corner[0, :]
    edge3 = box_corner[4, :] - box_corner[0, :]

    p_rel = p - box_corner[0, :].reshape(1, -1)

    l1 = get_projection_length_for_vector_projection(p_rel, edge1)
    l2 = get_projection_length_for_vector_projection(p_rel, edge2)
    l3 = get_projection_length_for_vector_projection(p_rel, edge3)
    # A point is within the box, if and only after projecting the
    # point onto the two edges s.t. p_rel = [edge1, edge2] @ [l1, l2]^T,
    # we have 0<=l1<=1 and 0<=l2<=1.
    mask1 = np.logical_and(l1 >= 0, l1 <= 1)
    mask2 = np.logical_and(l2 >= 0, l2 <= 1)
    mask3 = np.logical_and(l3 >= 0, l3 <= 1)

    mask = np.logical_and(mask1, mask2)
    mask = np.logical_and(mask, mask3)
    p_in_box = p[mask, :]

    return p_in_box


def get_projection_length_for_vector_projection(a, b):
    """
    Get projection length for the Vector projection of a onto b s.t.
    a_projected = length * b. (2D version) See
    https://en.wikipedia.org/wiki/Vector_projection#Vector_projection_2
    for more details.

    Parameters
    ----------
    a : numpy.array
        The vectors to be projected with shape (N, 2).

    b : numpy.array
        The vector that is projected onto with shape (2).

    Returns
    -------
    length : numpy.array
        The length of projected a with respect to b.
    """
    assert np.sum(b ** 2, axis=-1) > 1e-6
    length = a.dot(b) / np.sum(b ** 2, axis=-1)
    return length


def nms_rotated(boxes, scores, threshold):
    """Performs rorated non-maximum suppression and returns indices of kept
    boxes.

    Parameters
    ----------
    boxes : torch.tensor
        The location preds with shape (N, 4, 2).

    scores : torch.tensor
        The predicted confidence score with shape (N,)

    threshold: float
        IoU threshold to use for filtering.

    Returns
    -------
        An array of index
    """
    if boxes.shape[0] == 0:
        return np.array([], dtype=np.int32)
    boxes = boxes.cpu().detach().numpy()
    scores = scores.cpu().detach().numpy()

    polygons = common_utils.convert_format(boxes)

    top = 1000
    # Get indicies of boxes sorted by scores (highest first)
    ixs = scores.argsort()[::-1][:top]

    pick = []
    while len(ixs) > 0:
        # Pick top box and add its index to the list
        i = ixs[0]
        pick.append(i)
        # Compute IoU of the picked box with the rest
        iou = common_utils.compute_iou(polygons[i], polygons[ixs[1:]])
        # Identify boxes with IoU over the threshold. This
        # returns indices into ixs[1:], so add 1 to get
        # indices into ixs.
        remove_ixs = np.where(iou > threshold)[0] + 1
        # Remove indices of the picked and overlapped boxes.
        ixs = np.delete(ixs, remove_ixs)
        ixs = np.delete(ixs, 0)

    return np.array(pick, dtype=np.int32)


def nms_pytorch(boxes: torch.tensor, thresh_iou: float):
    """
    Apply non-maximum suppression to avoid detecting too many
    overlapping bounding boxes for a given object.

    Parameters
    ----------
    boxes : torch.tensor
        The location preds along with the class predscores,
         Shape: [num_boxes,5].
    thresh_iou : float
        (float) The overlap thresh for suppressing unnecessary boxes.
    Returns
    -------
        A list of index
    """

    # we extract coordinates for every
    # prediction box present in P
    x1 = boxes[:, 0]
    y1 = boxes[:, 1]
    x2 = boxes[:, 2]
    y2 = boxes[:, 3]

    # we extract the confidence scores as well
    scores = boxes[:, 4]

    # calculate area of every block in P
    areas = (x2 - x1) * (y2 - y1)

    # sort the prediction boxes in P
    # according to their confidence scores
    order = scores.argsort()

    # initialise an empty list for
    # filtered prediction boxes
    keep = []

    while len(order) > 0:

        # extract the index of the
        # prediction with highest score
        # we call this prediction S
        idx = order[-1]

        # push S in filtered predictions list
        keep.append(idx.numpy().item()
                    if not idx.is_cuda else idx.cpu().detach().numpy().item())

        # remove S from P
        order = order[:-1]

        # sanity check
        if len(order) == 0:
            break

        # select coordinates of BBoxes according to
        # the indices in order
        xx1 = torch.index_select(x1, dim=0, index=order)
        xx2 = torch.index_select(x2, dim=0, index=order)
        yy1 = torch.index_select(y1, dim=0, index=order)
        yy2 = torch.index_select(y2, dim=0, index=order)

        # find the coordinates of the intersection boxes
        xx1 = torch.max(xx1, x1[idx])
        yy1 = torch.max(yy1, y1[idx])
        xx2 = torch.min(xx2, x2[idx])
        yy2 = torch.min(yy2, y2[idx])

        # find height and width of the intersection boxes
        w = xx2 - xx1
        h = yy2 - yy1

        # take max with 0.0 to avoid negative w and h
        # due to non-overlapping boxes
        w = torch.clamp(w, min=0.0)
        h = torch.clamp(h, min=0.0)

        # find the intersection area
        inter = w * h

        # find the areas of BBoxes according the indices in order
        rem_areas = torch.index_select(areas, dim=0, index=order)

        # find the union of every prediction T in P
        # with the prediction S
        # Note that areas[idx] represents area of S
        union = (rem_areas - inter) + areas[idx]

        # find the IoU of every prediction in P with S
        IoU = inter / union

        # keep the boxes with IoU less than thresh_iou
        mask = IoU < thresh_iou
        order = order[mask]

    return keep


def remove_large_pred_bbx(bbx_3d):
    """
    Remove large bounding box.

    Parameters
    ----------
    bbx_3d : torch.Tensor
        Predcited 3d bounding box, shape:(N,8,3)

    Returns
    -------
    index : torch.Tensor
        The keep index.
    """
    bbx_x_max = torch.max(bbx_3d[:, :, 0], dim=1)[0]
    bbx_x_min = torch.min(bbx_3d[:, :, 0], dim=1)[0]
    x_len = bbx_x_max - bbx_x_min

    bbx_y_max = torch.max(bbx_3d[:, :, 1], dim=1)[0]
    bbx_y_min = torch.min(bbx_3d[:, :, 1], dim=1)[0]
    y_len = bbx_y_max - bbx_y_min

    bbx_z_max = torch.max(bbx_3d[:, :, 1], dim=1)[0]
    bbx_z_min = torch.min(bbx_3d[:, :, 1], dim=1)[0]
    z_len = bbx_z_max - bbx_z_min

    index = torch.logical_and(x_len <= 6, y_len <= 6)
    index = torch.logical_and(index, z_len)

    return index


def remove_bbx_abnormal_z(bbx_3d):
    """
    Remove bounding box that has negative z axis.

    Parameters
    ----------
    bbx_3d : torch.Tensor
        Predcited 3d bounding box, shape:(N,8,3)

    Returns
    -------
    index : torch.Tensor
        The keep index.
    """
    bbx_z_min = torch.min(bbx_3d[:, :, 2], dim=1)[0]
    bbx_z_max = torch.max(bbx_3d[:, :, 2], dim=1)[0]
    index = torch.logical_and(bbx_z_min >= -3, bbx_z_max <= 1)

    return index


def project_points_by_matrix_torch(points, transformation_matrix):
    """
    Project the points to another coordinate system based on the
    transformation matrix.

    Parameters
    ----------
    points : torch.Tensor
        3D points, (N, 3)
    transformation_matrix : torch.Tensor
        Transformation matrix, (4, 4)
    Returns
    -------
    projected_points : torch.Tensor
        The projected points, (N, 3)
    """
    points, is_numpy = \
        common_utils.check_numpy_to_torch(points)
    transformation_matrix, _ = \
        common_utils.check_numpy_to_torch(transformation_matrix)

    # convert to homogeneous coordinates via padding 1 at the last dimension.
    # (N, 4)
    points_homogeneous = F.pad(points, (0, 1), mode="constant", value=1)
    # (N, 4)
    projected_points = torch.einsum("ik, jk->ij", points_homogeneous,
                                    transformation_matrix)

    return projected_points[:, :3] if not is_numpy \
        else projected_points[:, :3].numpy()


def box_encode(
        boxes,
        anchors,
        encode_angle_to_vector=False,
        encode_angle_with_residual=False,
        smooth_dim=False,
        norm_velo=False
):
    """box encode for VoxelNet
        Args:
            boxes ([N, 7] Tensor): normal boxes: x, y, z, w, l, h, r.
            anchors ([N, 7] Tensor): anchors.
    """

    box_ndim = anchors.shape[-1]

    if box_ndim == 7:
        xa, ya, za, wa, la, ha, ra = torch.split(anchors, 1, dim=-1)
        xg, yg, zg, wg, lg, hg, rg = torch.split(boxes, 1, dim=-1)
    else:
        xa, ya, za, wa, la, ha, vxa, vya, ra = torch.split(anchors, 1, dim=-1)
        xg, yg, zg, wg, lg, hg, vxg, vyg, rg = torch.split(boxes, 1, dim=-1)

    diagonal = torch.sqrt(la ** 2 + wa ** 2)
    xt = (xg - xa) / diagonal
    yt = (yg - ya) / diagonal
    zt = (zg - za) / ha

    if smooth_dim:
        lt = lg / la - 1
        wt = wg / wa - 1
        ht = hg / ha - 1
    else:
        lt = torch.log(lg / la)
        wt = torch.log(wg / wa)
        ht = torch.log(hg / ha)

    ret = [xt, yt, zt, wt, lt, ht]

    if box_ndim > 7:
        if norm_velo:
            vxt = (vxg - vxa) / diagonal
            vyt = (vyg - vya) / diagonal
        else:
            vxt = vxg - vxa
            vyt = vyg - vya
        ret.extend([vxt, vyt])

    if encode_angle_to_vector:
        rgx = torch.cos(rg)
        rgy = torch.sin(rg)
        if encode_angle_with_residual:
            rax = torch.cos(ra)
            ray = torch.sin(ra)
            rtx = rgx - rax
            rty = rgy - ray
            ret.extend([rtx, rty])
        else:
            ret.extend([rgx, rgy])
    else:
        rt = rg - ra
        ret.append(rt)

    return torch.cat(ret, dim=-1)


def box_decode(
        box_encodings,
        anchors,
        encode_angle_to_vector=False,
        encode_angle_with_residual=False,
        bin_loss=False,
        smooth_dim=False,
        norm_velo=False,
):
    """box decode for VoxelNet in lidar
    Args:
        boxes ([N, 7] Tensor): normal boxes: x, y, z, w, l, h, r
        anchors ([N, 7] Tensor): anchors
    """
    box_ndim = anchors.shape[-1]

    if box_ndim == 9:  # False
        xa, ya, za, wa, la, ha, vxa, vya, ra = torch.split(anchors, 1, dim=-1)
        if encode_angle_to_vector:
            xt, yt, zt, wt, lt, ht, vxt, vyt, rtx, rty = torch.split(box_encodings, 1, dim=-1)
        else:
            xt, yt, zt, wt, lt, ht, vxt, vyt, rt = torch.split(box_encodings, 1, dim=-1)

    elif box_ndim == 7:
        xa, ya, za, wa, la, ha, ra = torch.split(anchors, 1, dim=-1)
        if encode_angle_to_vector:  # False
            xt, yt, zt, wt, lt, ht, rtx, rty = torch.split(box_encodings, 1, dim=-1)
        else:
            xt, yt, zt, wt, lt, ht, rt = torch.split(box_encodings, 1, dim=-1)

    diagonal = torch.sqrt(la ** 2 + wa ** 2)
    xg = xt * diagonal + xa
    yg = yt * diagonal + ya
    zg = zt * ha + za

    ret = [xg, yg, zg]

    if smooth_dim:  # False
        lg = (lt + 1) * la
        wg = (wt + 1) * wa
        hg = (ht + 1) * ha
    else:
        lg = torch.exp(lt) * la
        wg = torch.exp(wt) * wa
        hg = torch.exp(ht) * ha
    ret.extend([wg, lg, hg])

    if encode_angle_to_vector:  # False
        if encode_angle_with_residual:
            rax = torch.cos(ra)
            ray = torch.sin(ra)
            rgx = rtx + rax
            rgy = rty + ray
            rg = torch.atan2(rgy, rgx)
        else:
            rg = torch.atan2(rty, rtx)
    else:
        rg = rt + ra

    if box_ndim > 7:  # False
        if norm_velo:
            vxg = vxt * diagonal + vxa
            vyg = vyt * diagonal + vya
        else:
            vxg = vxt + vxa
            vyg = vyt + vya
        ret.extend([vxg, vyg])

    ret.append(rg)

    return torch.cat(ret, dim=-1)<|MERGE_RESOLUTION|>--- conflicted
+++ resolved
@@ -171,11 +171,6 @@
 
     if order == 'hwl':
         boxes3d_ = boxes3d[:, [0, 1, 2, 5, 4, 3, 6]]
-<<<<<<< HEAD
-=======
-    elif order== 'lwh':
-        boxes3d_ = boxes3d
->>>>>>> 6a46b176
 
     template = boxes3d_.new_tensor((
         [1, -1, -1], [1, 1, -1], [-1, 1, -1], [-1, -1, -1],
@@ -184,12 +179,7 @@
 
     corners3d = boxes3d_[:, None, 3:6].repeat(1, 8, 1) * template[None, :, :]
     corners3d = common_utils.rotate_points_along_z(corners3d.view(-1, 8, 3),
-                                                   boxes3d_[:, 6]).view(-1, 8,
-<<<<<<< HEAD
-                                                                        3)
-=======
-                                                                       3)
->>>>>>> 6a46b176
+                                                   boxes3d_[:, 6]).view(-1, 8, 3)
     corners3d += boxes3d_[:, None, 0:3]
 
     return corners3d.numpy() if is_numpy else corners3d
